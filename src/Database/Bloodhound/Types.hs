{-# LANGUAGE DeriveGeneric              #-}
{-# LANGUAGE FlexibleContexts           #-}
{-# LANGUAGE FlexibleInstances          #-}
{-# LANGUAGE GeneralizedNewtypeDeriving #-}
{-# LANGUAGE MultiParamTypeClasses      #-}
{-# LANGUAGE OverloadedStrings          #-}
{-# LANGUAGE RecordWildCards            #-}
{-# LANGUAGE UndecidableInstances       #-}

-------------------------------------------------------------------------------
-- |
-- Module : Database.Bloodhound.Types
-- Copyright : (C) 2014 Chris Allen
-- License : BSD-style (see the file LICENSE)
-- Maintainer : Chris Allen <cma@bitemyapp.com
-- Stability : provisional
-- Portability : DeriveGeneric, RecordWildCards
--
-- Data types for describing actions and data structures performed to interact
-- with Elasticsearch. The two main buckets your queries against Elasticsearch
-- will fall into are 'Query's and 'Filter's. 'Filter's are more like
-- traditional database constraints and often have preferable performance
-- properties. 'Query's support human-written textual queries, such as fuzzy
-- queries.
-------------------------------------------------------------------------------



module Database.Bloodhound.Types
       ( defaultCache
       , defaultIndexSettings
       , defaultIndexDocumentSettings
       , mkSort
       , showText
       , unpackId
       , mkMatchQuery
       , mkMultiMatchQuery
       , mkBoolQuery
       , mkRangeQuery
       , mkQueryStringQuery
       , mkAggregations
       , mkTermsAggregation
       , mkTermsScriptAggregation
       , mkDateHistogram
       , mkDocVersion
       , docVersionNumber
       , toTerms
       , toDateHistogram
       , omitNulls
       , BH
       , runBH
       , BHEnv(..)
       , MonadBH(..)
       , Version(..)
       , Status(..)
       , Existence(..)
       , NullValue(..)
       , IndexSettings(..)
       , IndexTemplate(..)
       , Server(..)
       , Reply
       , EsResult(..)
       , EsResultFound(..)
       , DocVersion
       , ExternalDocVersion(..)
       , VersionControl(..)
       , DocumentParent(..)
       , IndexDocumentSettings(..)
       , Query(..)
       , Search(..)
       , SearchResult(..)
       , SearchHits(..)
       , TrackSortScores
       , From(..)
       , Size(..)
       , Source(..)
       , PatternOrPatterns(..)
       , Include(..)
       , Exclude(..)
       , Pattern(..)
       , ShardResult(..)
       , Hit(..)
       , Filter(..)
       , Seminearring(..)
       , BoolMatch(..)
       , Term(..)
       , GeoPoint(..)
       , GeoBoundingBoxConstraint(..)
       , GeoBoundingBox(..)
       , GeoFilterType(..)
       , Distance(..)
       , DistanceUnit(..)
       , DistanceType(..)
       , DistanceRange(..)
       , OptimizeBbox(..)
       , LatLon(..)
       , RangeValue(..)
       , RangeExecution(..)
       , LessThan(..)
       , LessThanEq(..)
       , GreaterThan(..)
       , GreaterThanEq(..)
       , LessThanD(..)
       , LessThanEqD(..)
       , GreaterThanD(..)
       , GreaterThanEqD(..)
       , Regexp(..)
       , RegexpFlags(..)
       , RegexpFlag(..)
       , FieldName(..)
       , Script(..)
       , IndexName(..)
       , TemplateName(..)
       , TemplatePattern(..)
       , MappingName(..)
       , DocId(..)
       , CacheName(..)
       , CacheKey(..)
       , BulkOperation(..)
       , ReplicaCount(..)
       , ShardCount(..)
       , Sort
       , SortMode(..)
       , SortOrder(..)
       , SortSpec(..)
       , DefaultSort(..)
       , Missing(..)
       , OpenCloseIndex(..)
       , Method
       , Boost(..)
       , MatchQuery(..)
       , MultiMatchQuery(..)
       , BoolQuery(..)
       , BoostingQuery(..)
       , CommonTermsQuery(..)
       , DisMaxQuery(..)
       , FilteredQuery(..)
       , FuzzyLikeThisQuery(..)
       , FuzzyLikeFieldQuery(..)
       , FuzzyQuery(..)
       , HasChildQuery(..)
       , HasParentQuery(..)
       , IndicesQuery(..)
       , MoreLikeThisQuery(..)
       , MoreLikeThisFieldQuery(..)
       , NestedQuery(..)
       , PrefixQuery(..)
       , QueryStringQuery(..)
       , SimpleQueryStringQuery(..)
       , RangeQuery(..)
       , RegexpQuery(..)
       , QueryString(..)
       , BooleanOperator(..)
       , ZeroTermsQuery(..)
       , CutoffFrequency(..)
       , Analyzer(..)
       , MaxExpansions(..)
       , Lenient(..)
       , MatchQueryType(..)
       , MultiMatchQueryType(..)
       , Tiebreaker(..)
       , MinimumMatch(..)
       , DisableCoord(..)
       , CommonMinimumMatch(..)
       , MinimumMatchHighLow(..)
       , PrefixLength(..)
       , Fuzziness(..)
       , IgnoreTermFrequency(..)
       , MaxQueryTerms(..)
       , ScoreType(..)
       , Score
       , Cache
       , TypeName(..)
       , BoostTerms(..)
       , MaxWordLength(..)
       , MinWordLength(..)
       , MaxDocFrequency(..)
       , MinDocFrequency(..)
       , PhraseSlop(..)
       , StopWord(..)
       , QueryPath(..)
       , MinimumTermFrequency(..)
       , PercentMatch(..)
       , FieldDefinition(..)
       , MappingField(..)
       , Mapping(..)
       , AllowLeadingWildcard(..)
       , LowercaseExpanded(..)
       , GeneratePhraseQueries(..)
       , Locale(..)
       , AnalyzeWildcard(..)
       , EnablePositionIncrements(..)
       , SimpleQueryFlag(..)
       , FieldOrFields(..)
       , Monoid(..)
       , ToJSON(..)
       , Interval(..)
       , TimeInterval(..)
       , ExecutionHint(..)
       , CollectionMode(..)
       , TermOrder(..)
       , TermInclusion(..)

       , Aggregation(..)
       , Aggregations
       , AggregationResults
       , Bucket(..)
       , BucketAggregation(..)
       , TermsAggregation(..)
       , ValueCountAggregation(..)
       , FilterAggregation(..)
       , DateHistogramAggregation(..)

       , Highlights(..)
       , FieldHighlight(..)
       , HighlightSettings(..)
       , PlainHighlight(..)
       , PostingsHighlight(..)
       , FastVectorHighlight(..)
       , CommonHighlight(..)
       , NonPostings(..)
       , HighlightEncoder(..)
       , HighlightTag(..)
       , HitHighlight

       , TermsResult(..)
       , DateHistogramResult(..)
         ) where

import           Control.Applicative
import           Control.Monad.Error
import           Control.Monad.Reader
import           Control.Monad.State
import           Control.Monad.Writer
import           Data.Aeson
import           Data.Aeson.Types                (Pair, emptyObject, parseMaybe)
import qualified Data.ByteString.Lazy.Char8      as L
import           Data.List                       (nub, foldl')
import           Data.List.NonEmpty              (NonEmpty (..), toList)
import qualified Data.HashMap.Strict             as HM (union)
import qualified Data.Map.Strict                 as M
import           Data.Maybe
import           Data.Text                       (Text)
import qualified Data.Text                       as T
import           Data.Time.Clock                 (UTCTime)
import qualified Data.Vector                     as V
import           GHC.Enum
import           GHC.Generics                    (Generic)
import           Network.HTTP.Client
import qualified Network.HTTP.Types.Method       as NHTM

import           Database.Bloodhound.Types.Class

-- $setup
-- >>> :set -XOverloadedStrings
-- >>> import Database.Bloodhound
-- >>> let testServer = (Server "http://localhost:9200")
-- >>> let testIndex = IndexName "twitter"
-- >>> let testMapping = MappingName "tweet"
-- >>> let defaultIndexSettings = IndexSettings (ShardCount 3) (ReplicaCount 2)

-- defaultIndexSettings is exported by Database.Bloodhound as well
-- no trailing slashes in servers, library handles building the path.

{-| Common environment for Elasticsearch calls. Connections will be
    pipelined according to the provided HTTP connection manager.
-}
data BHEnv = BHEnv { bhServer  :: Server
                   , bhManager :: Manager
                   }

{-| All API calls to Elasticsearch operate within
    MonadBH. The idea is that it can be easily embedded in your
    own monad transformer stack. A default instance for a ReaderT and
    alias 'BH' is provided for the simple case.
-}
class (Functor m, Applicative m, MonadIO m) => MonadBH m where
  getBHEnv :: m BHEnv

newtype BH m a = BH {
      unBH :: ReaderT BHEnv m a
    } deriving ( Functor
               , Applicative
               , Monad
               , MonadIO
               , MonadState s
               , MonadWriter w
               , MonadError e
               , Alternative
               , MonadPlus
               , MonadFix)

instance MonadTrans BH where
  lift = BH . lift

instance (MonadReader r m) => MonadReader r (BH m) where
    ask = lift ask
    local f (BH (ReaderT m)) = BH $ ReaderT $ \r ->
      local f (m r)

instance (Functor m, Applicative m, MonadIO m) => MonadBH (BH m) where
  getBHEnv = BH getBHEnv


instance (Functor m, Applicative m, MonadIO m) => MonadBH (ReaderT BHEnv m) where
  getBHEnv = ask

runBH :: BHEnv -> BH m a -> m a
runBH e f = runReaderT (unBH f) e

{-| 'Version' is embedded in 'Status' -}
data Version = Version { number          :: Text
                       , build_hash      :: Text
                       , build_timestamp :: UTCTime
                       , build_snapshot  :: Bool
                       , lucene_version  :: Text } deriving (Eq, Show, Generic)

{-| 'Status' is a data type for describing the JSON body returned by
    Elasticsearch when you query its status. This was deprecated in 1.2.0.

   <http://www.elasticsearch.org/guide/en/elasticsearch/reference/current/indices-status.html#indices-status>
-}

data Status = Status { ok      :: Maybe Bool
                     , status  :: Int
                     , name    :: Text
                     , version :: Version
                     , tagline :: Text } deriving (Eq, Show)

{-| 'IndexSettings' is used to configure the shards and replicas when you create
   an Elasticsearch Index.

   <http://www.elasticsearch.org/guide/en/elasticsearch/reference/current/indices-create-index.html>
-}

data IndexSettings =
  IndexSettings { indexShards   :: ShardCount
                , indexReplicas :: ReplicaCount } deriving (Eq, Show)

{-| 'defaultIndexSettings' is an 'IndexSettings' with 3 shards and 2 replicas. -}
defaultIndexSettings :: IndexSettings
defaultIndexSettings =  IndexSettings (ShardCount 3) (ReplicaCount 2)

{-| 'Reply' and 'Method' are type synonyms from 'Network.HTTP.Types.Method.Method' -}
type Reply = Network.HTTP.Client.Response L.ByteString
type Method = NHTM.Method

{-| 'OpenCloseIndex' is a sum type for opening and closing indices.

   <http://www.elasticsearch.org/guide/en/elasticsearch/reference/current/indices-open-close.html>
-}
data OpenCloseIndex = OpenIndex | CloseIndex deriving (Eq, Show)

data FieldType = GeoPointType
               | GeoShapeType
               | FloatType
               | IntegerType
               | LongType
               | ShortType
               | ByteType deriving (Eq, Show)

data FieldDefinition =
  FieldDefinition { fieldType :: FieldType } deriving (Eq, Show)

{-| An 'IndexTemplate' defines a template that will automatically be
    applied to new indices created. The templates include both
    'IndexSettings' and mappings, and a simple 'TemplatePattern' that
    controls if the template will be applied to the index created.
    Specify mappings as follows: @[toJSON TweetMapping, ...]@

    https://www.elastic.co/guide/en/elasticsearch/reference/1.7/indices-templates.html
-}
data IndexTemplate =
  IndexTemplate { templatePattern :: TemplatePattern
                , templateSettings :: Maybe IndexSettings
                , templateMappings :: [Value]
                }

data MappingField =
  MappingField   { mappingFieldName :: FieldName
                 , fieldDefinition  :: FieldDefinition } deriving (Eq, Show)

{-| Support for type reification of 'Mapping's is currently incomplete, for
    now the mapping API verbiage expects a 'ToJSON'able blob.

    Indexes have mappings, mappings are schemas for the documents contained in the
    index. I'd recommend having only one mapping per index, always having a mapping,
    and keeping different kinds of documents separated if possible.
-}
data Mapping = Mapping { typeName      :: TypeName
                       , mappingFields :: [MappingField] } deriving (Eq, Show)

{-| 'BulkOperation' is a sum type for expressing the four kinds of bulk
    operation index, create, delete, and update. 'BulkIndex' behaves like an
    "upsert", 'BulkCreate' will fail if a document already exists at the DocId.

   <http://www.elasticsearch.org/guide/en/elasticsearch/reference/current/docs-bulk.html#docs-bulk>
-}
data BulkOperation =
    BulkIndex  IndexName MappingName DocId Value
  | BulkCreate IndexName MappingName DocId Value
  | BulkDelete IndexName MappingName DocId
  | BulkUpdate IndexName MappingName DocId Value deriving (Eq, Show)

{-| 'EsResult' describes the standard wrapper JSON document that you see in
    successful Elasticsearch lookups or lookups that couldn't find the document.
-}
data EsResult a = EsResult { _index   :: Text
                           , _type    :: Text
                           , _id      :: Text
                           , foundResult :: Maybe (EsResultFound a)} deriving (Eq, Show)


{-| 'EsResultFound' contains the document and its metadata inside of an
    'EsResult' when the document was successfully found.
-}
data EsResultFound a = EsResultFound {  _version :: DocVersion
                                     , _source  :: a } deriving (Eq, Show)



{-| 'DocVersion' is an integer version number for a document between 1
and 9.2e+18 used for <<https://www.elastic.co/guide/en/elasticsearch/guide/current/optimistic-concurrency-control.html optimistic concurrency control>>.
-}
newtype DocVersion = DocVersion {
      docVersionNumber :: Int
    } deriving (Eq, Show, Ord, ToJSON)

-- | Smart constructor for in-range doc version
mkDocVersion :: Int -> Maybe DocVersion
mkDocVersion i
  | i >= (docVersionNumber minBound) && i <= (docVersionNumber maxBound) =
    Just $ DocVersion i
  | otherwise = Nothing


{-| 'ExternalDocVersion' is a convenience wrapper if your code uses its
own version numbers instead of ones from ES.
-}
newtype ExternalDocVersion = ExternalDocVersion DocVersion
    deriving (Eq, Show, Ord, Bounded, Enum, ToJSON)

{-| 'VersionControl' is specified when indexing documents as a
optimistic concurrency control.
-}
data VersionControl = NoVersionControl
                    -- ^ Don't send a version. This is a pure overwrite.
                    | InternalVersion DocVersion
                    -- ^ Use the default ES versioning scheme. Only
                    -- index the document if the version is the same
                    -- as the one specified. Only applicable to
                    -- updates, as you should be getting Version from
                    -- a search result.
                    | ExternalGT ExternalDocVersion
                    -- ^ Use your own version numbering. Only index
                    -- the document if the version is strictly higher
                    -- OR the document doesn't exist. The given
                    -- version will be used as the new version number
                    -- for the stored document. N.B. All updates must
                    -- increment this number, meaning there is some
                    -- global, external ordering of updates.
                    | ExternalGTE ExternalDocVersion
                    -- ^ Use your own version numbering. Only index
                    -- the document if the version is equal or higher
                    -- than the stored version. Will succeed if there
                    -- is no existing document. The given version will
                    -- be used as the new version number for the
                    -- stored document. Use with care, as this could
                    -- result in data loss.
                    | ForceVersion ExternalDocVersion
                    -- ^ The document will always be indexed and the
                    -- given version will be the new version. This is
                    -- typically used for correcting errors. Use with
                    -- care, as this could result in data loss.
                    deriving (Show, Eq, Ord)

{-| 'DocumentParent' is used to specify a parent document.
-}
newtype DocumentParent = DocumentParent DocId
  deriving (Eq, Show)

{-| 'IndexDocumentSettings' are special settings supplied when indexing
a document. For the best backwards compatiblity when new fields are
added, you should probably prefer to start with 'defaultIndexDocumentSettings'
-}
data IndexDocumentSettings =
  IndexDocumentSettings { idsVersionControl :: VersionControl
                        , idsParent         :: Maybe DocumentParent
                        } deriving (Eq, Show)

{-| Reasonable default settings. Chooses no version control and no parent.
-}
defaultIndexDocumentSettings :: IndexDocumentSettings
defaultIndexDocumentSettings = IndexDocumentSettings NoVersionControl Nothing

{-| 'Sort' is a synonym for a list of 'SortSpec's. Sort behavior is order
    dependent with later sorts acting as tie-breakers for earlier sorts.
-}
type Sort = [SortSpec]

{-| The two main kinds of 'SortSpec' are 'DefaultSortSpec' and
    'GeoDistanceSortSpec'. The latter takes a 'SortOrder', 'GeoPoint', and
    'DistanceUnit' to express "nearness" to a single geographical point as a
    sort specification.

<http://www.elasticsearch.org/guide/en/elasticsearch/reference/current/search-request-sort.html#search-request-sort>
-}
data SortSpec = DefaultSortSpec DefaultSort
              | GeoDistanceSortSpec SortOrder GeoPoint DistanceUnit deriving (Eq, Show)

{-| 'DefaultSort' is usually the kind of 'SortSpec' you'll want. There's a
    'mkSort' convenience function for when you want to specify only the most
    common parameters.

<http://www.elasticsearch.org/guide/en/elasticsearch/reference/current/search-request-sort.html#search-request-sort>
-}
data DefaultSort =
  DefaultSort { sortFieldName  :: FieldName
              , sortOrder      :: SortOrder
                                  -- default False
              , ignoreUnmapped :: Bool
              , sortMode       :: Maybe SortMode
              , missingSort    :: Maybe Missing
              , nestedFilter   :: Maybe Filter } deriving (Eq, Show)

{-| 'SortOrder' is 'Ascending' or 'Descending', as you might expect. These get
    encoded into "asc" or "desc" when turned into JSON.

<http://www.elasticsearch.org/guide/en/elasticsearch/reference/current/search-request-sort.html#search-request-sort>
-}
data SortOrder = Ascending
               | Descending deriving (Eq, Show)

{-| 'Missing' prescribes how to handle missing fields. A missing field can be
    sorted last, first, or using a custom value as a substitute.

<http://www.elasticsearch.org/guide/en/elasticsearch/reference/current/search-request-sort.html#_missing_values>
-}
data Missing = LastMissing
             | FirstMissing
             | CustomMissing Text deriving (Eq, Show)

{-| 'SortMode' prescribes how to handle sorting array/multi-valued fields.

http://www.elasticsearch.org/guide/en/elasticsearch/reference/current/search-request-sort.html#_sort_mode_option
-}
data SortMode = SortMin
              | SortMax
              | SortSum
              | SortAvg deriving (Eq, Show)

{-| 'mkSort' defaults everything but the 'FieldName' and the 'SortOrder' so
    that you can concisely describe the usual kind of 'SortSpec's you want.
-}
mkSort :: FieldName -> SortOrder -> DefaultSort
mkSort fieldName sOrder = DefaultSort fieldName sOrder False Nothing Nothing Nothing

{-| 'Cache' is for telling ES whether it should cache a 'Filter' not.
    'Query's cannot be cached.
-}
type Cache   = Bool -- caching on/off
defaultCache :: Cache
defaultCache = False

{-| 'PrefixValue' is used in 'PrefixQuery' as the main query component.
-}
type PrefixValue = Text

{-| 'BooleanOperator' is the usual And/Or operators with an ES compatible
    JSON encoding baked in. Used all over the place.
-}
data BooleanOperator = And | Or deriving (Eq, Show)

{-| 'ShardCount' is part of 'IndexSettings'
-}
newtype ShardCount = ShardCount Int deriving (Eq, Show, Generic)

{-| 'ReplicaCount' is part of 'IndexSettings'
-}
newtype ReplicaCount = ReplicaCount Int deriving (Eq, Show, Generic)

{-| 'Server' is used with the client functions to point at the ES instance
-}
newtype Server = Server Text deriving (Eq, Show)

{-| 'IndexName' is used to describe which index to query/create/delete
-}
newtype IndexName = IndexName Text deriving (Eq, Generic, Show)

{-| 'TemplateName' is used to describe which template to query/create/delete
-}
newtype TemplateName = TemplateName Text deriving (Eq, Show, Generic)

{-| 'TemplatePattern' represents a pattern which is matched against index names
-}
newtype TemplatePattern = TemplatePattern Text deriving (Eq, Show, Generic)

{-| 'MappingName' is part of mappings which are how ES describes and schematizes
    the data in the indices.
-}
newtype MappingName = MappingName Text deriving (Eq, Generic, Show)

{-| 'DocId' is a generic wrapper value for expressing unique Document IDs.
    Can be set by the user or created by ES itself. Often used in client
    functions for poking at specific documents.
-}
newtype DocId = DocId Text deriving (Eq, Generic, Show)

{-| 'QueryString' is used to wrap query text bodies, be they human written or not.
-}
newtype QueryString = QueryString Text deriving (Eq, Generic, Show)

{-| 'FieldName' is used all over the place wherever a specific field within
     a document needs to be specified, usually in 'Query's or 'Filter's.
-}
newtype FieldName = FieldName Text deriving (Eq, Show)


{-| 'Script' is often used in place of 'FieldName' to specify more
complex ways of extracting a value from a document.
-}
newtype Script = Script { scriptText :: Text } deriving (Eq, Show)

{-| 'CacheName' is used in 'RegexpFilter' for describing the
    'CacheKey' keyed caching behavior.
-}
newtype CacheName = CacheName Text deriving (Eq, Show)

{-| 'CacheKey' is used in 'RegexpFilter' to key regex caching.
-}
newtype CacheKey =
  CacheKey Text deriving (Eq, Show)
newtype Existence =
  Existence Bool deriving (Eq, Show)
newtype NullValue =
  NullValue Bool deriving (Eq, Show)
newtype CutoffFrequency =
  CutoffFrequency Double deriving (Eq, Show, Generic)
newtype Analyzer =
  Analyzer Text deriving (Eq, Show, Generic)
newtype MaxExpansions =
  MaxExpansions Int deriving (Eq, Show, Generic)

{-| 'Lenient', if set to true, will cause format based failures to be
    ignored. I don't know what the bloody default is, Elasticsearch
    documentation didn't say what it was. Let me know if you figure it out.
-}
newtype Lenient =
  Lenient Bool deriving (Eq, Show, Generic)
newtype Tiebreaker =
  Tiebreaker Double deriving (Eq, Show, Generic)
newtype Boost =
  Boost Double deriving (Eq, Show, Generic)
newtype BoostTerms =
  BoostTerms Double deriving (Eq, Show, Generic)

{-| 'MinimumMatch' controls how many should clauses in the bool query should
     match. Can be an absolute value (2) or a percentage (30%) or a
     combination of both.
-}
newtype MinimumMatch =
  MinimumMatch Int deriving (Eq, Show, Generic)
newtype MinimumMatchText =
  MinimumMatchText Text deriving (Eq, Show)
newtype DisableCoord =
  DisableCoord Bool deriving (Eq, Show, Generic)
newtype IgnoreTermFrequency =
  IgnoreTermFrequency Bool deriving (Eq, Show, Generic)
newtype MinimumTermFrequency =
  MinimumTermFrequency Int deriving (Eq, Show, Generic)
newtype MaxQueryTerms =
  MaxQueryTerms Int deriving (Eq, Show, Generic)
newtype Fuzziness =
  Fuzziness Double deriving (Eq, Show, Generic)

{-| 'PrefixLength' is the prefix length used in queries, defaults to 0. -}
newtype PrefixLength =
  PrefixLength Int deriving (Eq, Show, Generic)
newtype TypeName =
  TypeName Text deriving (Eq, Show, Generic)
newtype PercentMatch =
  PercentMatch Double deriving (Eq, Show, Generic)
newtype StopWord =
  StopWord Text deriving (Eq, Show, Generic)
newtype QueryPath =
  QueryPath Text deriving (Eq, Show, Generic)

{-| Allowing a wildcard at the beginning of a word (eg "*ing") is particularly
    heavy, because all terms in the index need to be examined, just in case
    they match. Leading wildcards can be disabled by setting
    'AllowLeadingWildcard' to false. -}
newtype AllowLeadingWildcard =
  AllowLeadingWildcard     Bool deriving (Eq, Show, Generic)
newtype LowercaseExpanded =
  LowercaseExpanded        Bool deriving (Eq, Show, Generic)
newtype EnablePositionIncrements =
  EnablePositionIncrements Bool deriving (Eq, Show, Generic)

{-| By default, wildcard terms in a query are not analyzed.
    Setting 'AnalyzeWildcard' to true enables best-effort analysis.
-}
newtype AnalyzeWildcard = AnalyzeWildcard Bool deriving (Eq, Show, Generic)

{-| 'GeneratePhraseQueries' defaults to false.
-}
newtype GeneratePhraseQueries =
  GeneratePhraseQueries Bool deriving (Eq, Show, Generic)

{-| 'Locale' is used for string conversions - defaults to ROOT.
-}
newtype Locale        = Locale        Text deriving (Eq, Show, Generic)
newtype MaxWordLength = MaxWordLength Int  deriving (Eq, Show, Generic)
newtype MinWordLength = MinWordLength Int  deriving (Eq, Show, Generic)

{-| 'PhraseSlop' sets the default slop for phrases, 0 means exact
     phrase matches. Default is 0.
-}
newtype PhraseSlop      = PhraseSlop      Int deriving (Eq, Show, Generic)
newtype MinDocFrequency = MinDocFrequency Int deriving (Eq, Show, Generic)
newtype MaxDocFrequency = MaxDocFrequency Int deriving (Eq, Show, Generic)

{-| 'unpackId' is a silly convenience function that gets used once.
-}
unpackId :: DocId -> Text
unpackId (DocId docId) = docId

type TrackSortScores = Bool
newtype From = From Int deriving (Eq, Show, ToJSON)
newtype Size = Size Int deriving (Eq, Show, ToJSON)

data Search = Search { queryBody       :: Maybe Query
                     , filterBody      :: Maybe Filter
                     , sortBody        :: Maybe Sort
                     , aggBody         :: Maybe Aggregations
                     , highlight       :: Maybe Highlights
                       -- default False
                     , trackSortScores :: TrackSortScores
                     , from            :: From
                     , size            :: Size
<<<<<<< HEAD
                     , source          :: Maybe Source } deriving (Eq, Show)

data Source =
  NoSource
  | SourcePatterns PatternOrPatterns
  | SourceIncludeExclude Include Exclude
    deriving (Show, Eq)

data PatternOrPatterns = PopPattern   Pattern
                       | PopPatterns [Pattern] deriving (Eq, Show)

data Include = Include [Pattern] deriving (Eq, Show)
data Exclude = Exclude [Pattern] deriving (Eq, Show)

newtype Pattern = Pattern Text deriving (Eq, Show)
=======
                     , fields          :: Maybe [FieldName] } deriving (Eq, Show)
>>>>>>> f185e9d1

data Highlights = Highlights { globalsettings  :: Maybe HighlightSettings
                             , highlightFields :: [FieldHighlight]
                             } deriving (Show, Eq)

data FieldHighlight = FieldHighlight FieldName (Maybe HighlightSettings)
                      deriving (Show, Eq)


data HighlightSettings = Plain PlainHighlight
                       | Postings PostingsHighlight
                       | FastVector FastVectorHighlight
                         deriving (Show, Eq)
data PlainHighlight =
    PlainHighlight { plainCommon  :: Maybe CommonHighlight
                   , plainNonPost :: Maybe NonPostings } deriving (Show, Eq)

 -- This requires that index_options are set to 'offset' in the mapping.
data PostingsHighlight = PostingsHighlight (Maybe CommonHighlight) deriving (Show, Eq)

-- This requires that term_vector is set to 'with_positions_offsets' in the mapping.
data FastVectorHighlight =
    FastVectorHighlight { fvCommon          :: Maybe CommonHighlight
                        , fvNonPostSettings :: Maybe NonPostings
                        , boundaryChars     :: Maybe Text
                        , boundaryMaxScan   :: Maybe Int
                        , fragmentOffset    :: Maybe Int
                        , matchedFields     :: [Text]
                        , phraseLimit       :: Maybe Int
                        } deriving (Show, Eq)

data CommonHighlight =
    CommonHighlight { order             :: Maybe Text
                    , forceSource       :: Maybe Bool
                    , tag               :: Maybe HighlightTag
                    , encoder           :: Maybe HighlightEncoder
                    , noMatchSize       :: Maybe Int
                    , highlightQuery    :: Maybe Query
                    , requireFieldMatch :: Maybe Bool
                    } deriving (Show, Eq)

-- Settings that are only applicable to FastVector and Plain highlighters.
data NonPostings =
    NonPostings { fragmentSize      :: Maybe Int
                , numberOfFragments :: Maybe Int} deriving (Show, Eq)

data HighlightEncoder = DefaultEncoder
                      | HTMLEncoder
                      deriving (Show, Eq)

-- NOTE: Should the tags use some kind of HTML type, rather than Text?
data HighlightTag = TagSchema Text
                  | CustomTags ([Text], [Text]) -- Only uses more than the first value in the lists if fvh
                  deriving (Show, Eq)


data Query =
  TermQuery                     Term (Maybe Boost)
  | TermsQuery                  (NonEmpty Term)
  | QueryMatchQuery             MatchQuery
  | QueryMultiMatchQuery        MultiMatchQuery
  | QueryBoolQuery              BoolQuery
  | QueryBoostingQuery          BoostingQuery
  | QueryCommonTermsQuery       CommonTermsQuery
  | ConstantScoreFilter         Filter Boost
  | ConstantScoreQuery          Query Boost
  | QueryDisMaxQuery            DisMaxQuery
  | QueryFilteredQuery          FilteredQuery
  | QueryFuzzyLikeThisQuery     FuzzyLikeThisQuery
  | QueryFuzzyLikeFieldQuery    FuzzyLikeFieldQuery
  | QueryFuzzyQuery             FuzzyQuery
  | QueryHasChildQuery          HasChildQuery
  | QueryHasParentQuery         HasParentQuery
  | IdsQuery                    MappingName [DocId]
  | QueryIndicesQuery           IndicesQuery
  | MatchAllQuery               (Maybe Boost)
  | QueryMoreLikeThisQuery      MoreLikeThisQuery
  | QueryMoreLikeThisFieldQuery MoreLikeThisFieldQuery
  | QueryNestedQuery            NestedQuery
  | QueryPrefixQuery            PrefixQuery
  | QueryQueryStringQuery       QueryStringQuery
  | QuerySimpleQueryStringQuery SimpleQueryStringQuery
  | QueryRangeQuery             RangeQuery
  | QueryRegexpQuery            RegexpQuery
  deriving (Eq, Show)

data RegexpQuery =
  RegexpQuery { regexpQueryField :: FieldName
              , regexpQuery      :: Regexp
              , regexpQueryFlags :: RegexpFlags
              , regexpQueryBoost :: Maybe Boost
              } deriving (Eq, Show)

data RangeQuery =
  RangeQuery { rangeQueryField :: FieldName
             , rangeQueryRange :: RangeValue
             , rangeQueryBoost :: Boost } deriving (Eq, Show)

mkRangeQuery :: FieldName -> RangeValue -> RangeQuery
mkRangeQuery f r = RangeQuery f r (Boost 1.0)

data SimpleQueryStringQuery =
  SimpleQueryStringQuery
    { simpleQueryStringQuery             :: QueryString
    , simpleQueryStringField             :: Maybe FieldOrFields
    , simpleQueryStringOperator          :: Maybe BooleanOperator
    , simpleQueryStringAnalyzer          :: Maybe Analyzer
    , simpleQueryStringFlags             :: Maybe [SimpleQueryFlag]
    , simpleQueryStringLowercaseExpanded :: Maybe LowercaseExpanded
    , simpleQueryStringLocale            :: Maybe Locale
    } deriving (Eq, Show)

data SimpleQueryFlag =
  SimpleQueryAll
  | SimpleQueryNone
  | SimpleQueryAnd
  | SimpleQueryOr
  | SimpleQueryPrefix
  | SimpleQueryPhrase
  | SimpleQueryPrecedence
  | SimpleQueryEscape
  | SimpleQueryWhitespace
  | SimpleQueryFuzzy
  | SimpleQueryNear
  | SimpleQuerySlop deriving (Eq, Show)

-- use_dis_max and tie_breaker when fields are plural?
data QueryStringQuery =
  QueryStringQuery
  { queryStringQuery                    :: QueryString
  , queryStringDefaultField             :: Maybe FieldName
  , queryStringOperator                 :: Maybe BooleanOperator
  , queryStringAnalyzer                 :: Maybe Analyzer
  , queryStringAllowLeadingWildcard     :: Maybe AllowLeadingWildcard
  , queryStringLowercaseExpanded        :: Maybe LowercaseExpanded
  , queryStringEnablePositionIncrements :: Maybe EnablePositionIncrements
  , queryStringFuzzyMaxExpansions       :: Maybe MaxExpansions
  , queryStringFuzziness                :: Maybe Fuzziness
  , queryStringFuzzyPrefixLength        :: Maybe PrefixLength
  , queryStringPhraseSlop               :: Maybe PhraseSlop
  , queryStringBoost                    :: Maybe Boost
  , queryStringAnalyzeWildcard          :: Maybe AnalyzeWildcard
  , queryStringGeneratePhraseQueries    :: Maybe GeneratePhraseQueries
  , queryStringMinimumShouldMatch       :: Maybe MinimumMatch
  , queryStringLenient                  :: Maybe Lenient
  , queryStringLocale                   :: Maybe Locale
  } deriving (Eq, Show)

mkQueryStringQuery :: QueryString -> QueryStringQuery
mkQueryStringQuery qs =
  QueryStringQuery qs Nothing Nothing
  Nothing Nothing Nothing Nothing
  Nothing Nothing Nothing Nothing
  Nothing Nothing Nothing Nothing
  Nothing Nothing

data FieldOrFields = FofField   FieldName
                   | FofFields [FieldName] deriving (Eq, Show)

data PrefixQuery =
  PrefixQuery
  { prefixQueryField       :: FieldName
  , prefixQueryPrefixValue :: Text
  , prefixQueryBoost       :: Maybe Boost } deriving (Eq, Show)

data NestedQuery =
  NestedQuery
  { nestedQueryPath      :: QueryPath
  , nestedQueryScoreType :: ScoreType
  , nestedQuery          :: Query } deriving (Eq, Show)

data MoreLikeThisFieldQuery =
  MoreLikeThisFieldQuery
  { moreLikeThisFieldText            :: Text
  , moreLikeThisFieldFields          :: FieldName
                                        -- default 0.3 (30%)
  , moreLikeThisFieldPercentMatch    :: Maybe PercentMatch
  , moreLikeThisFieldMinimumTermFreq :: Maybe MinimumTermFrequency
  , moreLikeThisFieldMaxQueryTerms   :: Maybe MaxQueryTerms
  , moreLikeThisFieldStopWords       :: Maybe [StopWord]
  , moreLikeThisFieldMinDocFrequency :: Maybe MinDocFrequency
  , moreLikeThisFieldMaxDocFrequency :: Maybe MaxDocFrequency
  , moreLikeThisFieldMinWordLength   :: Maybe MinWordLength
  , moreLikeThisFieldMaxWordLength   :: Maybe MaxWordLength
  , moreLikeThisFieldBoostTerms      :: Maybe BoostTerms
  , moreLikeThisFieldBoost           :: Maybe Boost
  , moreLikeThisFieldAnalyzer        :: Maybe Analyzer
  } deriving (Eq, Show)

data MoreLikeThisQuery =
  MoreLikeThisQuery
  { moreLikeThisText            :: Text
  , moreLikeThisFields          :: Maybe [FieldName]
    -- default 0.3 (30%)
  , moreLikeThisPercentMatch    :: Maybe PercentMatch
  , moreLikeThisMinimumTermFreq :: Maybe MinimumTermFrequency
  , moreLikeThisMaxQueryTerms   :: Maybe MaxQueryTerms
  , moreLikeThisStopWords       :: Maybe [StopWord]
  , moreLikeThisMinDocFrequency :: Maybe MinDocFrequency
  , moreLikeThisMaxDocFrequency :: Maybe MaxDocFrequency
  , moreLikeThisMinWordLength   :: Maybe MinWordLength
  , moreLikeThisMaxWordLength   :: Maybe MaxWordLength
  , moreLikeThisBoostTerms      :: Maybe BoostTerms
  , moreLikeThisBoost           :: Maybe Boost
  , moreLikeThisAnalyzer        :: Maybe Analyzer
  } deriving (Eq, Show)

data IndicesQuery =
  IndicesQuery
  { indicesQueryIndices :: [IndexName]
  , indicesQuery        :: Query
    -- default "all"
  , indicesQueryNoMatch :: Maybe Query } deriving (Eq, Show)

data HasParentQuery =
  HasParentQuery
  { hasParentQueryType      :: TypeName
  , hasParentQuery          :: Query
  , hasParentQueryScoreType :: Maybe ScoreType } deriving (Eq, Show)

data HasChildQuery =
  HasChildQuery
  { hasChildQueryType      :: TypeName
  , hasChildQuery          :: Query
  , hasChildQueryScoreType :: Maybe ScoreType } deriving (Eq, Show)

data ScoreType =
  ScoreTypeMax
  | ScoreTypeSum
  | ScoreTypeAvg
  | ScoreTypeNone deriving (Eq, Show)

data FuzzyQuery =
  FuzzyQuery { fuzzyQueryField         :: FieldName
             , fuzzyQueryValue         :: Text
             , fuzzyQueryPrefixLength  :: PrefixLength
             , fuzzyQueryMaxExpansions :: MaxExpansions
             , fuzzyQueryFuzziness     :: Fuzziness
             , fuzzyQueryBoost         :: Maybe Boost
             } deriving (Eq, Show)

data FuzzyLikeFieldQuery =
  FuzzyLikeFieldQuery
  { fuzzyLikeField                    :: FieldName
    -- anaphora is good for the soul.
  , fuzzyLikeFieldText                :: Text
  , fuzzyLikeFieldMaxQueryTerms       :: MaxQueryTerms
  , fuzzyLikeFieldIgnoreTermFrequency :: IgnoreTermFrequency
  , fuzzyLikeFieldFuzziness           :: Fuzziness
  , fuzzyLikeFieldPrefixLength        :: PrefixLength
  , fuzzyLikeFieldBoost               :: Boost
  , fuzzyLikeFieldAnalyzer            :: Maybe Analyzer
  } deriving (Eq, Show)

data FuzzyLikeThisQuery =
  FuzzyLikeThisQuery
  { fuzzyLikeFields              :: [FieldName]
  , fuzzyLikeText                :: Text
  , fuzzyLikeMaxQueryTerms       :: MaxQueryTerms
  , fuzzyLikeIgnoreTermFrequency :: IgnoreTermFrequency
  , fuzzyLikeFuzziness           :: Fuzziness
  , fuzzyLikePrefixLength        :: PrefixLength
  , fuzzyLikeBoost               :: Boost
  , fuzzyLikeAnalyzer            :: Maybe Analyzer
  } deriving (Eq, Show)

data FilteredQuery =
  FilteredQuery
  { filteredQuery  :: Query
  , filteredFilter :: Filter } deriving (Eq, Show)

data DisMaxQuery =
  DisMaxQuery { disMaxQueries    :: [Query]
                -- default 0.0
              , disMaxTiebreaker :: Tiebreaker
              , disMaxBoost      :: Maybe Boost
              } deriving (Eq, Show)

data MatchQuery =
  MatchQuery { matchQueryField           :: FieldName
             , matchQueryQueryString     :: QueryString
             , matchQueryOperator        :: BooleanOperator
             , matchQueryZeroTerms       :: ZeroTermsQuery
             , matchQueryCutoffFrequency :: Maybe CutoffFrequency
             , matchQueryMatchType       :: Maybe MatchQueryType
             , matchQueryAnalyzer        :: Maybe Analyzer
             , matchQueryMaxExpansions   :: Maybe MaxExpansions
             , matchQueryLenient         :: Maybe Lenient } deriving (Eq, Show)

{-| 'mkMatchQuery' is a convenience function that defaults the less common parameters,
    enabling you to provide only the 'FieldName' and 'QueryString' to make a 'MatchQuery'
-}
mkMatchQuery :: FieldName -> QueryString -> MatchQuery
mkMatchQuery field query = MatchQuery field query Or ZeroTermsNone Nothing Nothing Nothing Nothing Nothing

data MatchQueryType =
  MatchPhrase
  | MatchPhrasePrefix deriving (Eq, Show)

data MultiMatchQuery =
  MultiMatchQuery { multiMatchQueryFields          :: [FieldName]
                  , multiMatchQueryString          :: QueryString
                  , multiMatchQueryOperator        :: BooleanOperator
                  , multiMatchQueryZeroTerms       :: ZeroTermsQuery
                  , multiMatchQueryTiebreaker      :: Maybe Tiebreaker
                  , multiMatchQueryType            :: Maybe MultiMatchQueryType
                  , multiMatchQueryCutoffFrequency :: Maybe CutoffFrequency
                  , multiMatchQueryAnalyzer        :: Maybe Analyzer
                  , multiMatchQueryMaxExpansions   :: Maybe MaxExpansions
                  , multiMatchQueryLenient         :: Maybe Lenient } deriving (Eq, Show)

{-| 'mkMultiMatchQuery' is a convenience function that defaults the less common parameters,
    enabling you to provide only the list of 'FieldName's and 'QueryString' to
    make a 'MultiMatchQuery'.
-}

mkMultiMatchQuery :: [FieldName] -> QueryString -> MultiMatchQuery
mkMultiMatchQuery matchFields query =
  MultiMatchQuery matchFields query
  Or ZeroTermsNone Nothing Nothing Nothing Nothing Nothing Nothing

data MultiMatchQueryType =
  MultiMatchBestFields
  | MultiMatchMostFields
  | MultiMatchCrossFields
  | MultiMatchPhrase
  | MultiMatchPhrasePrefix deriving (Eq, Show)

data BoolQuery =
  BoolQuery { boolQueryMustMatch          :: [Query]
            , boolQueryMustNotMatch       :: [Query]
            , boolQueryShouldMatch        :: [Query]
            , boolQueryMinimumShouldMatch :: Maybe MinimumMatch
            , boolQueryBoost              :: Maybe Boost
            , boolQueryDisableCoord       :: Maybe DisableCoord
            } deriving (Eq, Show)

mkBoolQuery :: [Query] -> [Query] -> [Query] -> BoolQuery
mkBoolQuery must mustNot should =
  BoolQuery must mustNot should Nothing Nothing Nothing

data BoostingQuery =
  BoostingQuery { positiveQuery :: Query
                , negativeQuery :: Query
                , negativeBoost :: Boost } deriving (Eq, Show)

data CommonTermsQuery =
  CommonTermsQuery { commonField              :: FieldName
                   , commonQuery              :: QueryString
                   , commonCutoffFrequency    :: CutoffFrequency
                   , commonLowFreqOperator    :: BooleanOperator
                   , commonHighFreqOperator   :: BooleanOperator
                   , commonMinimumShouldMatch :: Maybe CommonMinimumMatch
                   , commonBoost              :: Maybe Boost
                   , commonAnalyzer           :: Maybe Analyzer
                   , commonDisableCoord       :: Maybe DisableCoord
                   } deriving (Eq, Show)

data CommonMinimumMatch =
    CommonMinimumMatchHighLow MinimumMatchHighLow
  | CommonMinimumMatch        MinimumMatch
  deriving (Eq, Show)

data MinimumMatchHighLow =
  MinimumMatchHighLow { lowFreq  :: MinimumMatch
                      , highFreq :: MinimumMatch } deriving (Eq, Show)

data Filter = AndFilter [Filter] Cache
            | OrFilter  [Filter] Cache
            | NotFilter  Filter  Cache
            | IdentityFilter
            | BoolFilter BoolMatch
            | ExistsFilter FieldName -- always cached
            | GeoBoundingBoxFilter GeoBoundingBoxConstraint
            | GeoDistanceFilter GeoPoint Distance DistanceType OptimizeBbox Cache
            | GeoDistanceRangeFilter GeoPoint DistanceRange
            | GeoPolygonFilter FieldName [LatLon]
            | IdsFilter MappingName [DocId]
            | LimitFilter Int
            | MissingFilter FieldName Existence NullValue
            | PrefixFilter  FieldName PrefixValue Cache
            | QueryFilter   Query Cache
            | RangeFilter   FieldName RangeValue RangeExecution Cache
            | RegexpFilter  FieldName Regexp RegexpFlags CacheName Cache CacheKey
            | TermFilter    Term Cache
              deriving (Eq, Show)

data ZeroTermsQuery = ZeroTermsNone
                    | ZeroTermsAll deriving (Eq, Show)

data RangeExecution = RangeExecutionIndex
                    | RangeExecutionFielddata deriving (Eq, Show)

newtype Regexp = Regexp Text deriving (Eq, Show)

data RegexpFlags = AllRegexpFlags
                 | NoRegexpFlags
                 | SomeRegexpFlags (NonEmpty RegexpFlag) deriving (Eq, Show)

data RegexpFlag = AnyString
                | Automaton
                | Complement
                | Empty
                | Intersection
                | Interval deriving (Eq, Show)

newtype LessThan = LessThan Double deriving (Eq, Show)
newtype LessThanEq = LessThanEq Double deriving (Eq, Show)
newtype GreaterThan = GreaterThan Double deriving (Eq, Show)
newtype GreaterThanEq = GreaterThanEq Double deriving (Eq, Show)

newtype LessThanD = LessThanD UTCTime deriving (Eq, Show)
newtype LessThanEqD = LessThanEqD UTCTime deriving (Eq, Show)
newtype GreaterThanD = GreaterThanD UTCTime deriving (Eq, Show)
newtype GreaterThanEqD = GreaterThanEqD UTCTime deriving (Eq, Show)

data RangeValue = RangeDateLte LessThanEqD
                | RangeDateLt LessThanD
                | RangeDateGte GreaterThanEqD
                | RangeDateGt GreaterThanD
                | RangeDateGtLt GreaterThanD LessThanD
                | RangeDateGteLte GreaterThanEqD LessThanEqD
                | RangeDateGteLt GreaterThanEqD LessThanD
                | RangeDateGtLte GreaterThanD LessThanEqD
                | RangeDoubleLte LessThanEq
                | RangeDoubleLt LessThan
                | RangeDoubleGte GreaterThanEq
                | RangeDoubleGt GreaterThan
                | RangeDoubleGtLt GreaterThan LessThan
                | RangeDoubleGteLte GreaterThanEq LessThanEq
                | RangeDoubleGteLt GreaterThanEq LessThan
                | RangeDoubleGtLte GreaterThan LessThanEq
                deriving (Eq, Show)

rangeValueToPair :: RangeValue -> [Pair]
rangeValueToPair rv = case rv of
  RangeDateLte (LessThanEqD t)                       -> ["lte" .= t]
  RangeDateGte (GreaterThanEqD t)                    -> ["gte" .= t]
  RangeDateLt (LessThanD t)                          -> ["lt"  .= t]
  RangeDateGt (GreaterThanD t)                       -> ["gt"  .= t]
  RangeDateGteLte (GreaterThanEqD l) (LessThanEqD g) -> ["gte" .= l, "lte" .= g]
  RangeDateGtLte (GreaterThanD l) (LessThanEqD g)    -> ["gt"  .= l, "lte" .= g]
  RangeDateGteLt (GreaterThanEqD l) (LessThanD g)    -> ["gte" .= l, "lt"  .= g]
  RangeDateGtLt (GreaterThanD l) (LessThanD g)       -> ["gt"  .= l, "lt"  .= g]
  RangeDoubleLte (LessThanEq t)                      -> ["lte" .= t]
  RangeDoubleGte (GreaterThanEq t)                   -> ["gte" .= t]
  RangeDoubleLt (LessThan t)                         -> ["lt"  .= t]
  RangeDoubleGt (GreaterThan t)                      -> ["gt"  .= t]
  RangeDoubleGteLte (GreaterThanEq l) (LessThanEq g) -> ["gte" .= l, "lte" .= g]
  RangeDoubleGtLte (GreaterThan l) (LessThanEq g)    -> ["gt"  .= l, "lte" .= g]
  RangeDoubleGteLt (GreaterThanEq l) (LessThan g)    -> ["gte" .= l, "lt"  .= g]
  RangeDoubleGtLt (GreaterThan l) (LessThan g)       -> ["gt"  .= l, "lt"  .= g]

data Term = Term { termField :: Text
                 , termValue :: Text } deriving (Eq, Show)

data BoolMatch = MustMatch    Term  Cache
               | MustNotMatch Term  Cache
               | ShouldMatch [Term] Cache deriving (Eq, Show)

-- "memory" or "indexed"
data GeoFilterType = GeoFilterMemory
                   | GeoFilterIndexed deriving (Eq, Show)

data LatLon = LatLon { lat :: Double
                     , lon :: Double } deriving (Eq, Show)

data GeoBoundingBox =
  GeoBoundingBox { topLeft     :: LatLon
                 , bottomRight :: LatLon } deriving (Eq, Show)

data GeoBoundingBoxConstraint =
  GeoBoundingBoxConstraint { geoBBField        :: FieldName
                           , constraintBox     :: GeoBoundingBox
                           , bbConstraintcache :: Cache
                           , geoType           :: GeoFilterType
                           } deriving (Eq, Show)

data GeoPoint =
  GeoPoint { geoField :: FieldName
           , latLon   :: LatLon} deriving (Eq, Show)

data DistanceUnit = Miles
                  | Yards
                  | Feet
                  | Inches
                  | Kilometers
                  | Meters
                  | Centimeters
                  | Millimeters
                  | NauticalMiles deriving (Eq, Show)

data DistanceType = Arc
                  | SloppyArc -- doesn't exist <1.0
                  | Plane deriving (Eq, Show)

data OptimizeBbox = OptimizeGeoFilterType GeoFilterType
                  | NoOptimizeBbox deriving (Eq, Show)

data Distance =
  Distance { coefficient :: Double
           , unit        :: DistanceUnit } deriving (Eq, Show)

data DistanceRange =
  DistanceRange { distanceFrom :: Distance
                , distanceTo   :: Distance } deriving (Eq, Show)

data SearchResult a =
  SearchResult { took         :: Int
               , timedOut     :: Bool
               , shards       :: ShardResult
               , searchHits   :: SearchHits a
               , aggregations :: Maybe AggregationResults } deriving (Eq, Show)

type Score = Maybe Double

data SearchHits a =
  SearchHits { hitsTotal :: Int
             , maxScore  :: Score
             , hits      :: [Hit a] } deriving (Eq, Show)


instance Monoid (SearchHits a) where
  mempty = SearchHits 0 Nothing mempty
  mappend (SearchHits ta ma ha) (SearchHits tb mb hb) =
    SearchHits (ta + tb) (max ma mb) (ha <> hb)


data Hit a =
  Hit { hitIndex     :: IndexName
      , hitType      :: MappingName
      , hitDocId     :: DocId
      , hitScore     :: Score
      , hitSource    :: a
      , hitHighlight :: Maybe HitHighlight } deriving (Eq, Show)

data ShardResult =
  ShardResult { shardTotal       :: Int
              , shardsSuccessful :: Int
              , shardsFailed     :: Int } deriving (Eq, Show, Generic)

type HitHighlight = M.Map Text [Text]

showText :: Show a => a -> Text
showText = T.pack . show

type Aggregations = M.Map Text Aggregation

emptyAggregations :: Aggregations
emptyAggregations = M.empty

mkAggregations :: Text -> Aggregation -> Aggregations
mkAggregations name aggregation = M.insert name aggregation emptyAggregations

data TermOrder = TermOrder{ termSortField :: Text
                          , termSortOrder :: SortOrder } deriving (Eq, Show)

data TermInclusion = TermInclusion Text
                   | TermPattern Text Text deriving (Eq, Show)

data CollectionMode = BreadthFirst
                    | DepthFirst deriving (Eq, Show)

data ExecutionHint = Ordinals
                   | GlobalOrdinals
                   | GlobalOrdinalsHash
                   | GlobalOrdinalsLowCardinality
                   | Map deriving (Eq, Show)

data TimeInterval = Weeks
                  | Days
                  | Hours
                  | Minutes
                  | Seconds deriving (Eq)

data Interval = Year
              | Quarter
              | Month
              | Week
              | Day
              | Hour
              | Minute
              | Second
              | FractionalInterval Float TimeInterval deriving (Eq, Show)

data Aggregation = TermsAgg TermsAggregation
                 | DateHistogramAgg DateHistogramAggregation
                 | ValueCountAgg ValueCountAggregation
                 | FilterAgg FilterAggregation deriving (Eq, Show)


data TermsAggregation = TermsAggregation { term              :: Either Text Text
                                         , termInclude       :: Maybe TermInclusion
                                         , termExclude       :: Maybe TermInclusion
                                         , termOrder         :: Maybe TermOrder
                                         , termMinDocCount   :: Maybe Int
                                         , termSize          :: Maybe Int
                                         , termShardSize     :: Maybe Int
                                         , termCollectMode   :: Maybe CollectionMode
                                         , termExecutionHint :: Maybe ExecutionHint
                                         , termAggs          :: Maybe Aggregations
                                    } deriving (Eq, Show)

data DateHistogramAggregation = DateHistogramAggregation { dateField      :: FieldName
                                                         , dateInterval   :: Interval
                                                         , dateFormat     :: Maybe Text
                                                         -- pre and post deprecated in 1.5
                                                         , datePreZone    :: Maybe Text
                                                         , datePostZone   :: Maybe Text
                                                         , datePreOffset  :: Maybe Text
                                                         , datePostOffset :: Maybe Text
                                                         , dateAggs       :: Maybe Aggregations
                                                         } deriving (Eq, Show)

-- | See <https://www.elastic.co/guide/en/elasticsearch/reference/current/search-aggregations-metrics-valuecount-aggregation.html> for more information.
data ValueCountAggregation = FieldValueCount FieldName
                           | ScriptValueCount Script deriving (Eq, Show)

-- | Single-bucket filter aggregations. See <https://www.elastic.co/guide/en/elasticsearch/reference/current/search-aggregations-bucket-filter-aggregation.html#search-aggregations-bucket-filter-aggregation> for more information.
data FilterAggregation = FilterAggregation { faFilter :: Filter
                                           , faAggs :: Maybe Aggregations} deriving (Eq, Show)

mkTermsAggregation :: Text -> TermsAggregation
mkTermsAggregation t = TermsAggregation (Left t) Nothing Nothing Nothing Nothing Nothing Nothing Nothing Nothing Nothing

mkTermsScriptAggregation :: Text -> TermsAggregation
mkTermsScriptAggregation t = TermsAggregation (Right t) Nothing Nothing Nothing Nothing Nothing Nothing Nothing Nothing Nothing

mkDateHistogram :: FieldName -> Interval -> DateHistogramAggregation
mkDateHistogram t i = DateHistogramAggregation t i Nothing Nothing Nothing Nothing Nothing Nothing

instance ToJSON TermOrder where
  toJSON (TermOrder termSortField termSortOrder) = object [termSortField .= termSortOrder]

instance ToJSON TermInclusion where
  toJSON (TermInclusion x) = toJSON x
  toJSON (TermPattern pattern flags) = omitNulls [ "pattern" .= pattern,
                                                     "flags"   .= flags]

instance ToJSON CollectionMode where
  toJSON BreadthFirst = "breadth_first"
  toJSON DepthFirst   = "depth_first"

instance ToJSON ExecutionHint where
  toJSON Ordinals                     = "ordinals"
  toJSON GlobalOrdinals               = "global_ordinals"
  toJSON GlobalOrdinalsHash           = "global_ordinals_hash"
  toJSON GlobalOrdinalsLowCardinality = "global_ordinals_low_cardinality"
  toJSON Map                          = "map"

instance ToJSON Interval where
  toJSON Year = "year"
  toJSON Quarter = "quarter"
  toJSON Month = "month"
  toJSON Week = "week"
  toJSON Day = "day"
  toJSON Hour = "hour"
  toJSON Minute = "minute"
  toJSON Second = "second"
  toJSON (FractionalInterval fraction interval) = toJSON $ show fraction ++ show interval

instance Show TimeInterval where
  show Weeks    = "w"
  show Days     = "d"
  show Hours    = "h"
  show Minutes  = "m"
  show Seconds  = "s"

instance ToJSON Aggregation where
  toJSON (TermsAgg (TermsAggregation term include exclude order minDocCount size shardSize collectMode executionHint termAggs)) =
    omitNulls ["terms" .= omitNulls [ toJSON' term,
                                      "include"        .= include,
                                      "exclude"        .= exclude,
                                      "order"          .= order,
                                      "min_doc_count"  .= minDocCount,
                                      "size"           .= size,
                                      "shard_size"     .= shardSize,
                                      "collect_mode"   .= collectMode,
                                      "execution_hint" .= executionHint
                                    ],
               "aggs"  .= termAggs ]
    where
      toJSON' x = case x of { Left y -> "field" .= y;  Right y -> "script" .= y }

  toJSON (DateHistogramAgg (DateHistogramAggregation field interval format preZone postZone preOffset postOffset dateHistoAggs)) =
    omitNulls ["date_histogram" .= omitNulls [ "field"       .= field,
                                               "interval"    .= interval,
                                               "format"      .= format,
                                               "pre_zone"    .= preZone,
                                               "post_zone"   .= postZone,
                                               "pre_offset"  .= preOffset,
                                               "post_offset" .= postOffset
                                             ],
               "aggs"           .= dateHistoAggs ]
  toJSON (ValueCountAgg a) = object ["value_count" .= v]
    where v = case a of
                (FieldValueCount (FieldName n)) -> object ["field" .= n]
                (ScriptValueCount (Script s))   -> object ["script" .= s]
  toJSON (FilterAgg (FilterAggregation filt ags)) =
    omitNulls [ "filter" .= filt
              , "aggs" .= ags]

type AggregationResults = M.Map Text Value

class BucketAggregation a where
  key :: a -> Text
  docCount :: a -> Int
  aggs :: a -> Maybe AggregationResults


data Bucket a = Bucket { buckets :: [a]} deriving (Show)

data TermsResult = TermsResult { termKey       :: Text
                               , termsDocCount :: Int
                               , termsAggs     :: Maybe AggregationResults } deriving (Show)

data DateHistogramResult = DateHistogramResult { dateKey           :: Int
                                               , dateKeyStr        :: Maybe Text
                                               , dateDocCount      :: Int
                                               , dateHistogramAggs :: Maybe AggregationResults } deriving (Show)

toTerms :: Text -> AggregationResults ->  Maybe (Bucket TermsResult)
toTerms t a = M.lookup t a >>= deserialize
  where deserialize = parseMaybe parseJSON

toDateHistogram :: Text -> AggregationResults -> Maybe (Bucket DateHistogramResult)
toDateHistogram t a = M.lookup t a >>= deserialize
  where deserialize = parseMaybe parseJSON

instance BucketAggregation TermsResult where
  key = termKey
  docCount = termsDocCount
  aggs = termsAggs

instance BucketAggregation DateHistogramResult where
  key = showText . dateKey
  docCount = dateDocCount
  aggs = dateHistogramAggs

instance (FromJSON a, BucketAggregation a) => FromJSON (Bucket a) where
  parseJSON (Object v) = Bucket <$>
                         v .: "buckets"
  parseJSON _ = mempty

instance FromJSON TermsResult where
  parseJSON (Object v) = TermsResult <$>
                         v .:   "key"       <*>
                         v .:   "doc_count" <*>
                         v .:?  "aggregations"
  parseJSON _ = mempty

instance FromJSON DateHistogramResult where
  parseJSON (Object v) = DateHistogramResult   <$>
                         v .:  "key"           <*>
                         v .:? "key_as_string" <*>
                         v .:  "doc_count"     <*>
                         v .:? "aggregations"
  parseJSON _ = mempty

instance Monoid Filter where
  mempty = IdentityFilter
  mappend a b = AndFilter [a, b] defaultCache

instance Seminearring Filter where
  a <||> b = OrFilter [a, b] defaultCache

instance ToJSON Filter where
  toJSON (AndFilter filters cache) =
    object ["and" .=
            object [ "filters" .= fmap toJSON filters
                   , "_cache"  .= cache]]

  toJSON (OrFilter filters cache) =
    object ["or" .=
            object [ "filters" .= fmap toJSON filters
                   , "_cache"  .= cache]]

  toJSON (NotFilter notFilter cache) =
    object ["not" .=
            object ["filter"  .= notFilter
                   , "_cache" .= cache]]

  toJSON (IdentityFilter) =
    object ["match_all" .= object []]

  toJSON (TermFilter (Term termFilterField termFilterValue) cache) =
    object ["term" .= object base]
    where base = [termFilterField .= termFilterValue,
                  "_cache"        .= cache]

  toJSON (ExistsFilter (FieldName fieldName)) =
    object ["exists"  .= object
            ["field"  .= fieldName]]

  toJSON (BoolFilter boolMatch) =
    object ["bool"    .= boolMatch]

  toJSON (GeoBoundingBoxFilter bbConstraint) =
    object ["geo_bounding_box" .= bbConstraint]

  toJSON (GeoDistanceFilter (GeoPoint (FieldName distanceGeoField) geoDistLatLon)
          distance distanceType optimizeBbox cache) =
    object ["geo_distance" .=
            object ["distance" .= distance
                   , "distance_type" .= distanceType
                   , "optimize_bbox" .= optimizeBbox
                   , distanceGeoField .= geoDistLatLon
                   , "_cache" .= cache]]

  toJSON (GeoDistanceRangeFilter (GeoPoint (FieldName gddrField) drLatLon)
          (DistanceRange geoDistRangeDistFrom drDistanceTo)) =
    object ["geo_distance_range" .=
            object ["from" .= geoDistRangeDistFrom
                   , "to"  .= drDistanceTo
                   , gddrField .= drLatLon]]

  toJSON (GeoPolygonFilter (FieldName geoPolygonFilterField) latLons) =
    object ["geo_polygon" .=
            object [geoPolygonFilterField .=
                    object ["points" .= fmap toJSON latLons]]]

  toJSON (IdsFilter (MappingName mappingName) values) =
    object ["ids" .=
            object ["type" .= mappingName
                   , "values" .= fmap unpackId values]]

  toJSON (LimitFilter limit) =
    object ["limit" .= object ["value" .= limit]]

  toJSON (MissingFilter (FieldName fieldName) (Existence existence) (NullValue nullValue)) =
    object ["missing" .=
            object ["field"       .= fieldName
                   , "existence"  .= existence
                   , "null_value" .= nullValue]]

  toJSON (PrefixFilter (FieldName fieldName) fieldValue cache) =
    object ["prefix" .=
            object [fieldName .= fieldValue
                   , "_cache" .= cache]]

  toJSON (QueryFilter query False) =
    object ["query" .= toJSON query ]
  toJSON (QueryFilter query True) =
    object ["fquery" .=
            object [ "query"  .= toJSON query
                   , "_cache" .= True ]]

  toJSON (RangeFilter (FieldName fieldName) rangeValue rangeExecution cache) =
    object ["range" .=
            object [ fieldName .= object (rangeValueToPair rangeValue)
                   , "execution" .= rangeExecution
                   , "_cache" .= cache]]

  toJSON (RegexpFilter (FieldName fieldName)
          (Regexp regexText) flags (CacheName cacheName) cache (CacheKey cacheKey)) =
    object ["regexp" .=
            object [fieldName .=
                    object ["value"  .= regexText
                           , "flags" .= flags]
                   , "_name"      .= cacheName
                   , "_cache"     .= cache
                   , "_cache_key" .= cacheKey]]

instance ToJSON GeoPoint where
  toJSON (GeoPoint (FieldName geoPointField) geoPointLatLon) =
    object [ geoPointField  .= geoPointLatLon ]


instance ToJSON Query where
  toJSON (TermQuery (Term termQueryField termQueryValue) boost) =
    object [ "term" .=
             object [termQueryField .= object merged]]
    where
      base = [ "value" .= termQueryValue ]
      boosted = maybe [] (return . ("boost" .=)) boost
      merged = mappend base boosted

  toJSON (TermsQuery terms) =
    object [ "terms" .= object conjoined ]
    where conjoined = [ getTermsField terms .=
                        fmap (toJSON . getTermValue) (toList terms)]
          getTermsField ((Term f _ ) :| _) = f
          getTermValue (Term _ v) = v
  toJSON (IdsQuery idsQueryMappingName docIds) =
    object [ "ids" .= object conjoined ]
    where conjoined = [ "type"   .= idsQueryMappingName
                      , "values" .= fmap toJSON docIds ]

  toJSON (QueryQueryStringQuery qQueryStringQuery) =
    object [ "query_string" .= qQueryStringQuery ]

  toJSON (QueryMatchQuery matchQuery) =
    object [ "match" .= matchQuery ]

  toJSON (QueryMultiMatchQuery multiMatchQuery) =
      toJSON multiMatchQuery

  toJSON (QueryBoolQuery boolQuery) =
    object [ "bool" .= boolQuery ]

  toJSON (QueryBoostingQuery boostingQuery) =
    object [ "boosting" .= boostingQuery ]

  toJSON (QueryCommonTermsQuery commonTermsQuery) =
    object [ "common" .= commonTermsQuery ]

  toJSON (ConstantScoreFilter csFilter boost) =
    object [ "constant_score" .= csFilter
           , "boost" .= boost]

  toJSON (ConstantScoreQuery query boost) =
    object [ "constant_score" .= query
           , "boost"          .= boost]

  toJSON (QueryDisMaxQuery disMaxQuery) =
    object [ "dis_max" .= disMaxQuery ]

  toJSON (QueryFilteredQuery qFilteredQuery) =
    object [ "filtered" .= qFilteredQuery ]

  toJSON (QueryFuzzyLikeThisQuery fuzzyQuery) =
    object [ "fuzzy_like_this" .= fuzzyQuery ]

  toJSON (QueryFuzzyLikeFieldQuery fuzzyFieldQuery) =
    object [ "fuzzy_like_this_field" .= fuzzyFieldQuery ]

  toJSON (QueryFuzzyQuery fuzzyQuery) =
    object [ "fuzzy" .= fuzzyQuery ]

  toJSON (QueryHasChildQuery childQuery) =
    object [ "has_child" .= childQuery ]

  toJSON (QueryHasParentQuery parentQuery) =
    object [ "has_parent" .= parentQuery ]

  toJSON (QueryIndicesQuery qIndicesQuery) =
    object [ "indices" .= qIndicesQuery ]

  toJSON (MatchAllQuery boost) =
    object [ "match_all" .= omitNulls [ "boost" .= boost ] ]

  toJSON (QueryMoreLikeThisQuery query) =
    object [ "more_like_this" .= query ]

  toJSON (QueryMoreLikeThisFieldQuery query) =
    object [ "more_like_this_field" .= query ]

  toJSON (QueryNestedQuery query) =
    object [ "nested" .= query ]

  toJSON (QueryPrefixQuery query) =
    object [ "prefix" .= query ]

  toJSON (QueryRangeQuery query) =
    object [ "range"  .= query ]

  toJSON (QueryRegexpQuery query) =
    object [ "regexp" .= query ]

  toJSON (QuerySimpleQueryStringQuery query) =
    object [ "simple_query_string" .= query ]


omitNulls :: [(Text, Value)] -> Value
omitNulls = object . filter notNull where
  notNull (_, Null)      = False
  notNull (_, Array a) = (not . V.null) a
  notNull _              = True


instance ToJSON SimpleQueryStringQuery where
  toJSON SimpleQueryStringQuery {..} =
    omitNulls (base ++ maybeAdd)
    where base = [ "query" .= simpleQueryStringQuery ]
          maybeAdd = [ "fields" .= simpleQueryStringField
                     , "default_operator" .= simpleQueryStringOperator
                     , "analyzer" .= simpleQueryStringAnalyzer
                     , "flags" .= simpleQueryStringFlags
                     , "lowercase_expanded_terms" .= simpleQueryStringLowercaseExpanded
                     , "locale" .= simpleQueryStringLocale ]


instance ToJSON FieldOrFields where
  toJSON (FofField fieldName) =
    toJSON fieldName
  toJSON (FofFields fieldNames) =
    toJSON fieldNames

instance ToJSON SimpleQueryFlag where
  toJSON SimpleQueryAll        = "ALL"
  toJSON SimpleQueryNone       = "NONE"
  toJSON SimpleQueryAnd        = "AND"
  toJSON SimpleQueryOr         = "OR"
  toJSON SimpleQueryPrefix     = "PREFIX"
  toJSON SimpleQueryPhrase     = "PHRASE"
  toJSON SimpleQueryPrecedence = "PRECEDENCE"
  toJSON SimpleQueryEscape     = "ESCAPE"
  toJSON SimpleQueryWhitespace = "WHITESPACE"
  toJSON SimpleQueryFuzzy      = "FUZZY"
  toJSON SimpleQueryNear       = "NEAR"
  toJSON SimpleQuerySlop       = "SLOP"


instance ToJSON RegexpQuery where
  toJSON (RegexpQuery (FieldName rqQueryField)
          (Regexp regexpQueryQuery) rqQueryFlags
          rqQueryBoost) =
   object [ rqQueryField .= omitNulls base ]
   where base = [ "value" .= regexpQueryQuery
                , "flags" .= rqQueryFlags
                , "boost" .= rqQueryBoost ]


instance ToJSON QueryStringQuery where
  toJSON (QueryStringQuery qsQueryString
          qsDefaultField qsOperator
          qsAnalyzer qsAllowWildcard
          qsLowercaseExpanded  qsEnablePositionIncrements
          qsFuzzyMaxExpansions qsFuzziness
          qsFuzzyPrefixLength qsPhraseSlop
          qsBoost qsAnalyzeWildcard
          qsGeneratePhraseQueries qsMinimumShouldMatch
          qsLenient qsLocale) =
    omitNulls base
    where
      base = [ "query" .= qsQueryString
             , "default_field" .= qsDefaultField
             , "default_operator" .= qsOperator
             , "analyzer" .= qsAnalyzer
             , "allow_leading_wildcard" .= qsAllowWildcard
             , "lowercase_expanded_terms" .= qsLowercaseExpanded
             , "enable_position_increments" .= qsEnablePositionIncrements
             , "fuzzy_max_expansions" .= qsFuzzyMaxExpansions
             , "fuzziness" .= qsFuzziness
             , "fuzzy_prefix_length" .= qsFuzzyPrefixLength
             , "phrase_slop" .= qsPhraseSlop
             , "boost" .= qsBoost
             , "analyze_wildcard" .= qsAnalyzeWildcard
             , "auto_generate_phrase_queries" .= qsGeneratePhraseQueries
             , "minimum_should_match" .= qsMinimumShouldMatch
             , "lenient" .= qsLenient
             , "locale" .= qsLocale ]


instance ToJSON RangeQuery where
  toJSON (RangeQuery (FieldName fieldName) range boost) =
    object [ fieldName .= conjoined ]
    where conjoined = [ "boost" .= boost ] ++ (rangeValueToPair range)


instance ToJSON PrefixQuery where
  toJSON (PrefixQuery (FieldName fieldName) queryValue boost) =
    object [ fieldName .= omitNulls base ]
    where base = [ "value" .= queryValue
                 , "boost" .= boost ]


instance ToJSON NestedQuery where
  toJSON (NestedQuery nqPath nqScoreType nqQuery) =
    object [ "path"       .= nqPath
           , "score_mode" .= nqScoreType
           , "query"      .= nqQuery ]


instance ToJSON MoreLikeThisFieldQuery where
  toJSON (MoreLikeThisFieldQuery text (FieldName fieldName)
          percent mtf mqt stopwords mindf maxdf
          minwl maxwl boostTerms boost analyzer) =
    object [ fieldName .= omitNulls base ]
    where base = [ "like_text" .= text
                 , "percent_terms_to_match" .= percent
                 , "min_term_freq" .= mtf
                 , "max_query_terms" .= mqt
                 , "stop_words" .= stopwords
                 , "min_doc_freq" .= mindf
                 , "max_doc_freq" .= maxdf
                 , "min_word_length" .= minwl
                 , "max_word_length" .= maxwl
                 , "boost_terms" .= boostTerms
                 , "boost" .= boost
                 , "analyzer" .= analyzer ]


instance ToJSON MoreLikeThisQuery where
  toJSON (MoreLikeThisQuery text fields percent
          mtf mqt stopwords mindf maxdf
          minwl maxwl boostTerms boost analyzer) =
    omitNulls base
    where base = [ "like_text" .= text
                 , "fields" .= fields
                 , "percent_terms_to_match" .= percent
                 , "min_term_freq" .= mtf
                 , "max_query_terms" .= mqt
                 , "stop_words" .= stopwords
                 , "min_doc_freq" .= mindf
                 , "max_doc_freq" .= maxdf
                 , "min_word_length" .= minwl
                 , "max_word_length" .= maxwl
                 , "boost_terms" .= boostTerms
                 , "boost" .= boost
                 , "analyzer" .= analyzer ]


instance ToJSON IndicesQuery where
  toJSON (IndicesQuery indices query noMatch) =
    omitNulls [ "indices" .= indices
              , "no_match_query" .= noMatch
              , "query" .= query ]


instance ToJSON HasParentQuery where
  toJSON (HasParentQuery queryType query scoreType) =
    omitNulls [ "parent_type" .= queryType
              , "score_type" .= scoreType
              , "query" .= query ]


instance ToJSON HasChildQuery where
  toJSON (HasChildQuery queryType query scoreType) =
    omitNulls [ "query" .= query
              , "score_type" .= scoreType
              , "type"  .= queryType ]


instance ToJSON FuzzyQuery where
  toJSON (FuzzyQuery (FieldName fieldName) queryText
          prefixLength maxEx fuzziness boost) =
    object [ fieldName .= omitNulls base ]
    where base = [ "value"          .= queryText
                 , "fuzziness"      .= fuzziness
                 , "prefix_length"  .= prefixLength
                 , "boost" .= boost
                 , "max_expansions" .= maxEx ]


instance ToJSON FuzzyLikeFieldQuery where
  toJSON (FuzzyLikeFieldQuery (FieldName fieldName)
          fieldText maxTerms ignoreFreq fuzziness prefixLength
          boost analyzer) =
    object [ fieldName .=
             omitNulls [ "like_text"       .= fieldText
                       , "max_query_terms" .= maxTerms
                       , "ignore_tf"       .= ignoreFreq
                       , "fuzziness"       .= fuzziness
                       , "prefix_length"   .= prefixLength
                       , "analyzer" .= analyzer
                       , "boost"           .= boost ]]


instance ToJSON FuzzyLikeThisQuery where
  toJSON (FuzzyLikeThisQuery fields text maxTerms
          ignoreFreq fuzziness prefixLength boost analyzer) =
    omitNulls base
    where base = [ "fields"          .= fields
                 , "like_text"       .= text
                 , "max_query_terms" .= maxTerms
                 , "ignore_tf"       .= ignoreFreq
                 , "fuzziness"       .= fuzziness
                 , "prefix_length"   .= prefixLength
                 , "analyzer"        .= analyzer
                 , "boost"           .= boost ]


instance ToJSON FilteredQuery where
  toJSON (FilteredQuery query fFilter) =
    object [ "query"  .= query
           , "filter" .= fFilter ]


instance ToJSON DisMaxQuery where
  toJSON (DisMaxQuery queries tiebreaker boost) =
    omitNulls base
    where base = [ "queries"     .= queries
                 , "boost"       .= boost
                 , "tie_breaker" .= tiebreaker ]


instance ToJSON CommonTermsQuery where
  toJSON (CommonTermsQuery (FieldName fieldName)
          (QueryString query) cf lfo hfo msm
          boost analyzer disableCoord) =
    object [fieldName .= omitNulls base ]
    where base = [ "query"              .= query
                 , "cutoff_frequency"   .= cf
                 , "low_freq_operator"  .= lfo
                 , "minimum_should_match" .= msm
                 , "boost" .= boost
                 , "analyzer" .= analyzer
                 , "disable_coord" .= disableCoord
                 , "high_freq_operator" .= hfo ]


instance ToJSON CommonMinimumMatch where
  toJSON (CommonMinimumMatch mm) = toJSON mm
  toJSON (CommonMinimumMatchHighLow (MinimumMatchHighLow lowF highF)) =
    object [ "low_freq"  .= lowF
           , "high_freq" .= highF ]

instance ToJSON BoostingQuery where
  toJSON (BoostingQuery bqPositiveQuery bqNegativeQuery bqNegativeBoost) =
    object [ "positive"       .= bqPositiveQuery
           , "negative"       .= bqNegativeQuery
           , "negative_boost" .= bqNegativeBoost ]


instance ToJSON BoolQuery where
  toJSON (BoolQuery mustM notM shouldM bqMin boost disableCoord) =
    omitNulls base
    where base = [ "must" .= mustM
                 , "must_not" .= notM
                 , "should" .= shouldM
                 , "minimum_should_match" .= bqMin
                 , "boost" .= boost
                 , "disable_coord" .= disableCoord ]


instance ToJSON MatchQuery where
  toJSON (MatchQuery (FieldName fieldName)
          (QueryString mqQueryString) booleanOperator
          zeroTermsQuery cutoffFrequency matchQueryType
          analyzer maxExpansions lenient) =
    object [ fieldName .= omitNulls base ]
    where base = [ "query" .= mqQueryString
                 , "operator" .= booleanOperator
                 , "zero_terms_query" .= zeroTermsQuery
                 , "cutoff_frequency" .= cutoffFrequency
                 , "type" .= matchQueryType
                 , "analyzer" .= analyzer
                 , "max_expansions" .= maxExpansions
                 , "lenient" .= lenient ]


instance ToJSON MultiMatchQuery where
  toJSON (MultiMatchQuery fields (QueryString query) boolOp
          ztQ tb mmqt cf analyzer maxEx lenient) =
    object ["multi_match" .= omitNulls base]
    where base = [ "fields" .= fmap toJSON fields
                 , "query" .= query
                 , "operator" .= boolOp
                 , "zero_terms_query" .= ztQ
                 , "tiebreaker" .= tb
                 , "type" .= mmqt
                 , "cutoff_frequency" .= cf
                 , "analyzer" .= analyzer
                 , "max_expansions" .= maxEx
                 , "lenient" .= lenient ]


instance ToJSON MultiMatchQueryType where
  toJSON MultiMatchBestFields = "best_fields"
  toJSON MultiMatchMostFields = "most_fields"
  toJSON MultiMatchCrossFields = "cross_fields"
  toJSON MultiMatchPhrase = "phrase"
  toJSON MultiMatchPhrasePrefix = "phrase_prefix"

instance ToJSON BooleanOperator where
  toJSON And = String "and"
  toJSON Or = String "or"

instance ToJSON ZeroTermsQuery where
  toJSON ZeroTermsNone = String "none"
  toJSON ZeroTermsAll  = String "all"

instance ToJSON MatchQueryType where
  toJSON MatchPhrase = "phrase"
  toJSON MatchPhrasePrefix = "phrase_prefix"

instance ToJSON FieldName where
  toJSON (FieldName fieldName) = String fieldName

instance ToJSON ReplicaCount
instance ToJSON ShardCount
instance ToJSON CutoffFrequency
instance ToJSON Analyzer
instance ToJSON MaxExpansions
instance ToJSON Lenient
instance ToJSON Boost
instance ToJSON Version
instance ToJSON Tiebreaker
instance ToJSON MinimumMatch
instance ToJSON DisableCoord
instance ToJSON PrefixLength
instance ToJSON Fuzziness
instance ToJSON IgnoreTermFrequency
instance ToJSON MaxQueryTerms
instance ToJSON TypeName
instance ToJSON IndexName
instance ToJSON TemplateName
instance ToJSON TemplatePattern
instance ToJSON BoostTerms
instance ToJSON MaxWordLength
instance ToJSON MinWordLength
instance ToJSON MaxDocFrequency
instance ToJSON MinDocFrequency
instance ToJSON PhraseSlop
instance ToJSON StopWord
instance ToJSON QueryPath
instance ToJSON MinimumTermFrequency
instance ToJSON PercentMatch
instance ToJSON MappingName
instance ToJSON DocId
instance ToJSON QueryString
instance ToJSON AllowLeadingWildcard
instance ToJSON LowercaseExpanded
instance ToJSON AnalyzeWildcard
instance ToJSON GeneratePhraseQueries
instance ToJSON Locale
instance ToJSON EnablePositionIncrements
instance FromJSON Version
instance FromJSON IndexName
instance FromJSON MappingName
instance FromJSON DocId


instance FromJSON Status where
  parseJSON (Object v) = Status <$>
                         v .:? "ok" <*>
                         v .: "status" <*>
                         v .: "name" <*>
                         v .: "version" <*>
                         v .: "tagline"
  parseJSON _          = empty


instance ToJSON IndexSettings where
  toJSON (IndexSettings s r) = object ["settings" .=
                                 object ["index" .=
                                   object ["number_of_shards" .= s, "number_of_replicas" .= r]
                                 ]
                               ]

instance ToJSON IndexTemplate where
  toJSON (IndexTemplate p s m) = merge
    (object [ "template" .= p
            , "mappings" .= foldl' merge (object []) m
            ])
    (toJSON s)
   where
     merge (Object o1) (Object o2) = toJSON $ HM.union o1 o2
     merge o           Null        = o
     merge _           _           = undefined

instance (FromJSON a) => FromJSON (EsResult a) where
  parseJSON jsonVal@(Object v) = do
    found <- v .:? "found" .!= False
    fr <- if found
             then parseJSON jsonVal
             else return Nothing
    EsResult <$> v .:  "_index"   <*>
                 v .:  "_type"    <*>
                 v .:  "_id"      <*>
                 pure fr
  parseJSON _          = empty

instance (FromJSON a) => FromJSON (EsResultFound a) where
  parseJSON (Object v) = EsResultFound <$>
                         v .: "_version" <*>
                         v .: "_source"
  parseJSON _          = empty

instance ToJSON Search where
<<<<<<< HEAD
  toJSON (Search query sFilter sort searchAggs highlight sTrackSortScores sFrom sSize sSource) =
=======
  toJSON (Search query sFilter sort searchAggs highlight sTrackSortScores sFrom sSize sFields) =
>>>>>>> f185e9d1
    omitNulls [ "query"        .= query
              , "filter"       .= sFilter
              , "sort"         .= sort
              , "aggregations" .= searchAggs
              , "highlight"    .= highlight
              , "from"         .= sFrom
              , "size"         .= sSize
              , "track_scores" .= sTrackSortScores
<<<<<<< HEAD
              , "_source"      .= sSource]


instance ToJSON Source where
    toJSON NoSource                         = toJSON False
    toJSON (SourcePatterns patterns)        = toJSON patterns
    toJSON (SourceIncludeExclude incl excl) = object [ "include" .= incl, "exclude" .= excl ]

instance ToJSON PatternOrPatterns where
  toJSON (PopPattern pattern)   = toJSON pattern
  toJSON (PopPatterns patterns) = toJSON patterns

instance ToJSON Include where
  toJSON (Include patterns) = toJSON patterns

instance ToJSON Exclude where
  toJSON (Exclude patterns) = toJSON patterns

instance ToJSON Pattern where
  toJSON (Pattern pattern) = toJSON pattern
=======
              , "fields"       .= sFields]
>>>>>>> f185e9d1


instance ToJSON FieldHighlight where
    toJSON (FieldHighlight (FieldName fName) (Just fSettings)) =
        object [ fName .= fSettings ]
    toJSON (FieldHighlight (FieldName fName) Nothing) =
        object [ fName .= emptyObject ]

instance ToJSON Highlights where
    toJSON (Highlights global fields) =
        omitNulls (("fields" .= fields)
                  : highlightSettingsPairs global)

instance ToJSON HighlightSettings where
    toJSON hs = omitNulls (highlightSettingsPairs (Just hs))

highlightSettingsPairs :: Maybe HighlightSettings -> [Pair]
highlightSettingsPairs Nothing = []
highlightSettingsPairs (Just (Plain plh)) = plainHighPairs (Just plh)
highlightSettingsPairs (Just (Postings ph)) = postHighPairs (Just ph)
highlightSettingsPairs (Just (FastVector fvh)) = fastVectorHighPairs (Just fvh)


plainHighPairs :: Maybe PlainHighlight -> [Pair]
plainHighPairs Nothing = []
plainHighPairs (Just (PlainHighlight plCom plNonPost)) =
    [ "type" .= String "plain"]
    ++ commonHighlightPairs plCom
    ++ nonPostingsToPairs plNonPost

postHighPairs :: Maybe PostingsHighlight -> [Pair]
postHighPairs Nothing = []
postHighPairs (Just (PostingsHighlight pCom)) =
    ("type" .= String "postings")
    : commonHighlightPairs pCom

fastVectorHighPairs :: Maybe FastVectorHighlight -> [Pair]
fastVectorHighPairs Nothing = []
fastVectorHighPairs (Just
                     (FastVectorHighlight fvCom fvNonPostSettings fvBoundChars
                                          fvBoundMaxScan fvFragOff fvMatchedFields
                                          fvPhraseLim)) =
                        [ "type" .= String "fvh"
                        , "boundary_chars" .= fvBoundChars
                        , "boundary_max_scan" .= fvBoundMaxScan
                        , "fragment_offset" .= fvFragOff
                        , "matched_fields" .= fvMatchedFields
                        , "phraseLimit" .= fvPhraseLim]
                        ++ commonHighlightPairs fvCom
                        ++ nonPostingsToPairs fvNonPostSettings

commonHighlightPairs :: Maybe CommonHighlight -> [Pair]
commonHighlightPairs Nothing = []
commonHighlightPairs (Just (CommonHighlight chScore chForceSource chTag chEncoder
                                      chNoMatchSize chHighlightQuery
                                      chRequireFieldMatch)) =
    [ "order" .= chScore
    , "force_source" .= chForceSource
    , "encoder" .= chEncoder
    , "no_match_size" .= chNoMatchSize
    , "highlight_query" .= chHighlightQuery
    , "require_fieldMatch" .= chRequireFieldMatch]
    ++ highlightTagToPairs chTag


nonPostingsToPairs :: Maybe NonPostings -> [Pair]
nonPostingsToPairs Nothing = []
nonPostingsToPairs (Just (NonPostings npFragSize npNumOfFrags)) =
    [ "fragment_size" .= npFragSize
    , "number_of_fragments" .= npNumOfFrags]



instance ToJSON HighlightEncoder where
    toJSON DefaultEncoder = String "default"
    toJSON HTMLEncoder    = String "html"

highlightTagToPairs :: Maybe HighlightTag -> [Pair]
highlightTagToPairs (Just (TagSchema _))            = [ "scheme"    .=  String "default"]
highlightTagToPairs (Just (CustomTags (pre, post))) = [ "pre_tags"  .= pre
                                                      , "post_tags" .= post]
highlightTagToPairs Nothing = []

instance ToJSON SortSpec where
  toJSON (DefaultSortSpec
          (DefaultSort (FieldName dsSortFieldName) dsSortOrder dsIgnoreUnmapped
           dsSortMode dsMissingSort dsNestedFilter)) =
    object [dsSortFieldName .= omitNulls base] where
      base = [ "order" .= dsSortOrder
             , "ignore_unmapped" .= dsIgnoreUnmapped
             , "mode" .= dsSortMode
             , "missing" .= dsMissingSort
             , "nested_filter" .= dsNestedFilter ]

  toJSON (GeoDistanceSortSpec gdsSortOrder (GeoPoint (FieldName field) gdsLatLon) units) =
    object [ "unit" .= units
           , field .= gdsLatLon
           , "order" .= gdsSortOrder ]


instance ToJSON SortOrder where
  toJSON Ascending  = String "asc"
  toJSON Descending = String "desc"


instance ToJSON SortMode where
  toJSON SortMin = String "min"
  toJSON SortMax = String "max"
  toJSON SortSum = String "sum"
  toJSON SortAvg = String "avg"


instance ToJSON Missing where
  toJSON LastMissing = String "_last"
  toJSON FirstMissing = String "_first"
  toJSON (CustomMissing txt) = String txt


instance ToJSON ScoreType where
  toJSON ScoreTypeMax  = "max"
  toJSON ScoreTypeAvg  = "avg"
  toJSON ScoreTypeSum  = "sum"
  toJSON ScoreTypeNone = "none"


instance ToJSON Distance where
  toJSON (Distance dCoefficient dUnit) =
    String boltedTogether where
      coefText = showText dCoefficient
      (String unitText) = toJSON dUnit
      boltedTogether = mappend coefText unitText


instance ToJSON DistanceUnit where
  toJSON Miles         = String "mi"
  toJSON Yards         = String "yd"
  toJSON Feet          = String "ft"
  toJSON Inches        = String "in"
  toJSON Kilometers    = String "km"
  toJSON Meters        = String "m"
  toJSON Centimeters   = String "cm"
  toJSON Millimeters   = String "mm"
  toJSON NauticalMiles = String "nmi"


instance ToJSON DistanceType where
  toJSON Arc       = String "arc"
  toJSON SloppyArc = String "sloppy_arc"
  toJSON Plane     = String "plane"


instance ToJSON OptimizeBbox where
  toJSON NoOptimizeBbox = String "none"
  toJSON (OptimizeGeoFilterType gft) = toJSON gft


instance ToJSON GeoBoundingBoxConstraint where
  toJSON (GeoBoundingBoxConstraint
          (FieldName gbbcGeoBBField) gbbcConstraintBox cache type') =
    object [gbbcGeoBBField .= gbbcConstraintBox
           , "_cache"  .= cache
           , "type" .= type']


instance ToJSON GeoFilterType where
  toJSON GeoFilterMemory  = String "memory"
  toJSON GeoFilterIndexed = String "indexed"


instance ToJSON GeoBoundingBox where
  toJSON (GeoBoundingBox gbbTopLeft gbbBottomRight) =
    object ["top_left"      .= gbbTopLeft
           , "bottom_right" .= gbbBottomRight]


instance ToJSON LatLon where
  toJSON (LatLon lLat lLon) =
    object ["lat"  .= lLat
           , "lon" .= lLon]


-- index for smaller ranges, fielddata for longer ranges
instance ToJSON RangeExecution where
  toJSON RangeExecutionIndex     = "index"
  toJSON RangeExecutionFielddata = "fielddata"


instance ToJSON RegexpFlags where
  toJSON AllRegexpFlags              = String "ALL"
  toJSON NoRegexpFlags               = String "NONE"
  toJSON (SomeRegexpFlags (h :| fs)) = String $ T.intercalate "|" flagStrs
    where flagStrs             = map flagStr . nub $ h:fs
          flagStr AnyString    = "ANYSTRING"
          flagStr Automaton    = "AUTOMATON"
          flagStr Complement   = "COMPLEMENT"
          flagStr Empty        = "EMPTY"
          flagStr Intersection = "INTERSECTION"
          flagStr Interval     = "INTERVAL"

instance ToJSON Term where
  toJSON (Term field value) = object ["term" .= object
                                      [field .= value]]


instance ToJSON BoolMatch where
  toJSON (MustMatch    term  cache) = object ["must"     .= term,
                                              "_cache" .= cache]
  toJSON (MustNotMatch term  cache) = object ["must_not" .= term,
                                              "_cache" .= cache]
  toJSON (ShouldMatch  terms cache) = object ["should"   .= fmap toJSON terms,
                                              "_cache" .= cache]


instance (FromJSON a) => FromJSON (SearchResult a) where
  parseJSON (Object v) = SearchResult <$>
                         v .:  "took"         <*>
                         v .:  "timed_out"    <*>
                         v .:  "_shards"      <*>
                         v .:  "hits"         <*>
                         v .:? "aggregations"
  parseJSON _          = empty

instance (FromJSON a) => FromJSON (SearchHits a) where
  parseJSON (Object v) = SearchHits <$>
                         v .: "total"     <*>
                         v .: "max_score" <*>
                         v .: "hits"
  parseJSON _          = empty

instance (FromJSON a) => FromJSON (Hit a) where
  parseJSON (Object v) = Hit <$>
                         v .:  "_index"  <*>
                         v .:  "_type"   <*>
                         v .:  "_id"     <*>
                         v .:  "_score"  <*>
                         v .:  "_source" <*>
                         v .:? "highlight"
  parseJSON _          = empty

instance FromJSON ShardResult where
  parseJSON (Object v) = ShardResult       <$>
                         v .: "total"      <*>
                         v .: "successful" <*>
                         v .: "failed"
  parseJSON _          = empty


instance FromJSON DocVersion where
  parseJSON v = do
    i <- parseJSON v
    maybe (fail "DocVersion out of range") return $ mkDocVersion i

instance Bounded DocVersion where
  minBound = DocVersion 1
  maxBound = DocVersion 9200000000000000000 -- 9.2e+18

instance Enum DocVersion where
  succ x
    | x /= maxBound = DocVersion (succ $ docVersionNumber x)
    | otherwise     = succError "DocVersion"
  pred x
    | x /= minBound = DocVersion (pred $ docVersionNumber x)
    | otherwise     = predError "DocVersion"
  toEnum i =
    fromMaybe (error $ show i ++ " out of DocVersion range") $ mkDocVersion i
  fromEnum = docVersionNumber
  enumFrom = boundedEnumFrom
  enumFromThen = boundedEnumFromThen<|MERGE_RESOLUTION|>--- conflicted
+++ resolved
@@ -737,7 +737,7 @@
                      , trackSortScores :: TrackSortScores
                      , from            :: From
                      , size            :: Size
-<<<<<<< HEAD
+                     , fields          :: Maybe [FieldName]
                      , source          :: Maybe Source } deriving (Eq, Show)
 
 data Source =
@@ -753,9 +753,6 @@
 data Exclude = Exclude [Pattern] deriving (Eq, Show)
 
 newtype Pattern = Pattern Text deriving (Eq, Show)
-=======
-                     , fields          :: Maybe [FieldName] } deriving (Eq, Show)
->>>>>>> f185e9d1
 
 data Highlights = Highlights { globalsettings  :: Maybe HighlightSettings
                              , highlightFields :: [FieldHighlight]
@@ -2117,11 +2114,7 @@
   parseJSON _          = empty
 
 instance ToJSON Search where
-<<<<<<< HEAD
-  toJSON (Search query sFilter sort searchAggs highlight sTrackSortScores sFrom sSize sSource) =
-=======
-  toJSON (Search query sFilter sort searchAggs highlight sTrackSortScores sFrom sSize sFields) =
->>>>>>> f185e9d1
+  toJSON (Search query sFilter sort searchAggs highlight sTrackSortScores sFrom sSize sFields sSource) =
     omitNulls [ "query"        .= query
               , "filter"       .= sFilter
               , "sort"         .= sort
@@ -2130,7 +2123,7 @@
               , "from"         .= sFrom
               , "size"         .= sSize
               , "track_scores" .= sTrackSortScores
-<<<<<<< HEAD
+              , "fields"       .= sFields
               , "_source"      .= sSource]
 
 
@@ -2151,9 +2144,6 @@
 
 instance ToJSON Pattern where
   toJSON (Pattern pattern) = toJSON pattern
-=======
-              , "fields"       .= sFields]
->>>>>>> f185e9d1
 
 
 instance ToJSON FieldHighlight where
